--- conflicted
+++ resolved
@@ -4,22 +4,18 @@
   push:
     branches: [main, master, develop]
   pull_request:
-<<<<<<< HEAD
     branches: [main, master]
-=======
-    branches: [ main, master ]
   workflow_dispatch:
     inputs:
       deploy_to_production:
-        description: 'Deploy to production environment'
+        description: "Deploy to production environment"
         required: false
         default: false
         type: boolean
       deployment_reason:
-        description: 'Reason for manual deployment'
+        description: "Reason for manual deployment"
         required: false
-        default: 'Manual deployment'
->>>>>>> f7a34583
+        default: "Manual deployment"
 
 jobs:
   test:
@@ -171,7 +167,6 @@
       name: staging
       url: https://staging.temperature-monitor.example.com
     steps:
-<<<<<<< HEAD
       - name: Checkout code
         uses: actions/checkout@v4
         with:
@@ -242,107 +237,6 @@
             Write-Output "✅ Safe preprod cleanup completed (only removed dangling images and old cache)"
           } catch {
             Write-Output "ℹ️ Preprod cleanup completed with warnings: $($_.Exception.Message)"
-=======
-    - name: Checkout code
-      uses: actions/checkout@v4
-
-    - name: Set environment variables for staging (Windows)
-      shell: pwsh
-      run: |
-        Write-Output "🔧 Setting environment variables for Docker Compose..."
-        # Set environment variables for docker-compose to use
-        $env:SWITCHBOT_TOKEN = "${{ secrets.SWITCHBOT_TOKEN }}"
-        $env:SWITCHBOT_SECRET = "${{ secrets.SWITCHBOT_SECRET }}"
-        $env:LIVING_ROOM_MAC = "${{ secrets.LIVING_ROOM_MAC }}"
-        $env:BEDROOM_MAC = "${{ secrets.BEDROOM_MAC }}"
-        $env:OFFICE_MAC = "${{ secrets.OFFICE_MAC }}"
-        $env:OUTDOOR_MAC = "${{ secrets.OUTDOOR_MAC }}"
-        $env:TEMPERATURE_INTERVAL = "60"
-        $env:ENVIRONMENT = "preprod"
-        $env:DATABASE_PATH = "/app/data/db.sqlite3"
-
-        # Export variables for subsequent steps
-        echo "SWITCHBOT_TOKEN=${{ secrets.SWITCHBOT_TOKEN }}" >> $env:GITHUB_ENV
-        echo "SWITCHBOT_SECRET=${{ secrets.SWITCHBOT_SECRET }}" >> $env:GITHUB_ENV
-        echo "LIVING_ROOM_MAC=${{ secrets.LIVING_ROOM_MAC }}" >> $env:GITHUB_ENV
-        echo "BEDROOM_MAC=${{ secrets.BEDROOM_MAC }}" >> $env:GITHUB_ENV
-        echo "OFFICE_MAC=${{ secrets.OFFICE_MAC }}" >> $env:GITHUB_ENV
-        echo "OUTDOOR_MAC=${{ secrets.OUTDOOR_MAC }}" >> $env:GITHUB_ENV
-        echo "TEMPERATURE_INTERVAL=60" >> $env:GITHUB_ENV
-        echo "ENVIRONMENT=preprod" >> $env:GITHUB_ENV
-        echo "DATABASE_PATH=/app/data/db.sqlite3" >> $env:GITHUB_ENV
-
-        Write-Output "✅ Environment variables set successfully"
-
-    - name: Stop existing preprod containers (Windows)
-      shell: pwsh
-      run: |
-        try {
-          # Only stop preprod containers, not production
-          docker-compose -f ci/docker-compose.preprod.yml down
-          Write-Output "✅ Stopped existing preprod containers"
-        } catch {
-          Write-Output "ℹ️ No existing preprod containers to stop"
-        }
-
-    - name: Clean up preprod images (Windows)
-      shell: pwsh
-      run: |
-        try {
-          Write-Output "🧹 Performing safe preprod image cleanup..."
-
-          # Only remove dangling images (not tagged, not used by any container)
-          $danglingImages = docker images -f "dangling=true" -q
-
-          if ($danglingImages) {
-            Write-Output "Removing dangling images: $danglingImages"
-            docker rmi $danglingImages -f 2>$null
-          } else {
-            Write-Output "No dangling images found"
-          }
-
-          # Optional: Remove very old preprod build cache (BuildKit cache)
-          docker builder prune -f --filter "until=24h" 2>$null
-
-          Write-Output "✅ Safe preprod cleanup completed (only removed dangling images)"
-        } catch {
-          Write-Output "ℹ️ Preprod cleanup completed with warnings: $($_.Exception.Message)"
-        }
-
-    - name: Deploy to staging (Windows)
-      shell: pwsh
-      run: |
-        Write-Output "🚀 Deploying to staging environment on Windows host machine"
-        docker-compose -f ci/docker-compose.preprod.yml up --build -d
-
-        if ($LASTEXITCODE -eq 0) {
-          Write-Output "✅ Docker containers started successfully"
-        } else {
-          Write-Output "❌ Failed to start Docker containers"
-          exit 1
-        }
-
-    - name: Wait for services to be ready (Windows)
-      shell: pwsh
-      run: |
-        Write-Output "⏳ Waiting for services to start..."
-        Start-Sleep -Seconds 30
-        Write-Output "✅ Wait period completed"
-
-    - name: Health check (Windows)
-      shell: pwsh
-      run: |
-        Write-Output "🔍 Checking service health..."
-
-        # Check container status
-        docker-compose -f ci/docker-compose.preprod.yml ps
-
-        # Check if Django app is responding
-        try {
-          $response = Invoke-WebRequest -Uri "http://localhost:7070/" -TimeoutSec 10 -UseBasicParsing
-          if ($response.StatusCode -eq 200) {
-            Write-Output "✅ Django app is responding on port 7070"
->>>>>>> f7a34583
           }
       - name: Deploy to staging (Windows)
         shell: pwsh
@@ -412,7 +306,22 @@
       url: https://production.temperature-monitor.example.com
 
     steps:
-<<<<<<< HEAD
+      - name: Log deployment info
+        shell: pwsh
+        run: |
+          Write-Output "🚀 Starting Production Deployment"
+          Write-Output "📅 Deployment Time: $(Get-Date -Format 'yyyy-MM-dd HH:mm:ss UTC')"
+          Write-Output "🌿 Branch: ${{ github.ref }}"
+          Write-Output "👤 Triggered by: ${{ github.actor }}"
+
+          if ("${{ github.event_name }}" -eq "workflow_dispatch") {
+            Write-Output "🔧 Deployment Type: Manual"
+            Write-Output "💬 Reason: ${{ github.event.inputs.deployment_reason }}"
+          } else {
+            Write-Output "🔧 Deployment Type: Automatic (main/master branch push)"
+          }
+          Write-Output "---"
+
       - name: Checkout code
         uses: actions/checkout@v4
         with:
@@ -521,120 +430,6 @@
                   Stop-Process -Id $existingPid -Force
                   exit
               }
-=======
-    - name: Log deployment info
-      shell: pwsh
-      run: |
-        Write-Output "🚀 Starting Production Deployment"
-        Write-Output "📅 Deployment Time: $(Get-Date -Format 'yyyy-MM-dd HH:mm:ss UTC')"
-        Write-Output "🌿 Branch: ${{ github.ref }}"
-        Write-Output "👤 Triggered by: ${{ github.actor }}"
-
-        if ("${{ github.event_name }}" -eq "workflow_dispatch") {
-          Write-Output "🔧 Deployment Type: Manual"
-          Write-Output "💬 Reason: ${{ github.event.inputs.deployment_reason }}"
-        } else {
-          Write-Output "🔧 Deployment Type: Automatic (main/master branch push)"
-        }
-        Write-Output "---"
-
-    - name: Checkout code
-      uses: actions/checkout@v4
-
-    - name: Set environment variables for production (Windows)
-      shell: pwsh
-      run: |
-        Write-Output "🔧 Setting environment variables for Docker Compose..."
-        # Set environment variables for docker-compose to use
-        $env:SWITCHBOT_TOKEN = "${{ secrets.SWITCHBOT_TOKEN }}"
-        $env:SWITCHBOT_SECRET = "${{ secrets.SWITCHBOT_SECRET }}"
-        $env:LIVING_ROOM_MAC = "${{ secrets.LIVING_ROOM_MAC }}"
-        $env:BEDROOM_MAC = "${{ secrets.BEDROOM_MAC }}"
-        $env:OFFICE_MAC = "${{ secrets.OFFICE_MAC }}"
-        $env:OUTDOOR_MAC = "${{ secrets.OUTDOOR_MAC }}"
-        $env:TEMPERATURE_INTERVAL = "600"
-        $env:ENVIRONMENT = "production"
-        $env:DATABASE_PATH = "/app/data/db.sqlite3"
-        $env:DAEMON_STATUS_FILE = "/app/data/daemon_status.json"
-        # Django production settings
-        $env:DJANGO_SETTINGS_MODULE = "temperature.production_settings"
-        $env:DJANGO_DEBUG = "False"
-        $env:DJANGO_ALLOWED_HOSTS = "${{ secrets.DJANGO_ALLOWED_HOSTS }}"
-
-        # Export variables for subsequent steps
-        echo "SWITCHBOT_TOKEN=${{ secrets.SWITCHBOT_TOKEN }}" >> $env:GITHUB_ENV
-        echo "SWITCHBOT_SECRET=${{ secrets.SWITCHBOT_SECRET }}" >> $env:GITHUB_ENV
-        echo "LIVING_ROOM_MAC=${{ secrets.LIVING_ROOM_MAC }}" >> $env:GITHUB_ENV
-        echo "BEDROOM_MAC=${{ secrets.BEDROOM_MAC }}" >> $env:GITHUB_ENV
-        echo "OFFICE_MAC=${{ secrets.OFFICE_MAC }}" >> $env:GITHUB_ENV
-        echo "OUTDOOR_MAC=${{ secrets.OUTDOOR_MAC }}" >> $env:GITHUB_ENV
-        echo "TEMPERATURE_INTERVAL=600" >> $env:GITHUB_ENV
-        echo "ENVIRONMENT=production" >> $env:GITHUB_ENV
-        echo "DATABASE_PATH=/app/data/db.sqlite3" >> $env:GITHUB_ENV
-        echo "DAEMON_STATUS_FILE=/app/data/daemon_status.json" >> $env:GITHUB_ENV
-        echo "DJANGO_SETTINGS_MODULE=temperature.settings" >> $env:GITHUB_ENV
-        echo "DJANGO_DEBUG=False" >> $env:GITHUB_ENV
-        echo "DJANGO_ALLOWED_HOSTS=${{ secrets.DJANGO_ALLOWED_HOSTS }}" >> $env:GITHUB_ENV
-
-        Write-Output "✅ Environment variables set successfully"
-    - name: Stop existing production containers (Windows)
-      shell: pwsh
-      run: |
-        Write-Output "🛑 Stopping existing production Docker containers..."
-        try {
-          docker-compose -f ci/docker-compose.production.yml down
-          Write-Output "✅ Existing production containers stopped"
-        } catch {
-          Write-Output "ℹ️ No existing production containers to stop"
-        }
-    - name: Clean up production images (Windows)
-      shell: pwsh
-      run: |
-        Write-Output "🧹 Performing safe production image cleanup..."
-        try {
-          # Only remove dangling images (not tagged, not used by any container)
-          $danglingImages = docker images -f "dangling=true" -q
-
-          if ($danglingImages) {
-            Write-Output "Removing dangling images: $danglingImages"
-            docker rmi $danglingImages -f 2>$null
-          } else {
-            Write-Output "No dangling images found"
-          }
-
-          # Optional: Remove very old production build cache (BuildKit cache)
-          docker builder prune -f --filter "until=48h" 2>$null
-
-          Write-Output "✅ Safe production cleanup completed (only removed dangling images)"
-        } catch {
-          Write-Output "ℹ️ Production cleanup completed with warnings: $($_.Exception.Message)"
-        }
-    - name: Deploy to production (Windows)
-      shell: pwsh
-      run: |
-        Write-Output "🚀 Deploying to production environment"
-        docker-compose -f ci/docker-compose.production.yml up -d --build
-        Write-Output "✅ Deployment to production complete"
-    - name: Wait for services to be ready (Windows)
-      shell: pwsh
-      run: |
-        Write-Output "⏳ Waiting for services to be ready..."
-        Start-Sleep -Seconds 30
-        Write-Output "✅ Services are ready"
-    - name: Health check (Windows)
-      shell: pwsh
-      run: |
-        Write-Output "🩺 Performing health check..."
-        # Check container status
-        docker-compose -f ci/docker-compose.production.yml ps
-        Write-Output "✅ Production deployment complete on Windows host"
-        Write-Output "🌐 Access your application at: http://localhost:7000"
-        # Check if Django app is responding
-        try {
-          $response = Invoke-WebRequest -Uri "http://localhost:7000/" -TimeoutSec 10 -UseBasicParsing
-          if ($response.StatusCode -eq 200) {
-            Write-Output "✅ Django app is responding on port 7000"
->>>>>>> f7a34583
           }
           $process = Start-Process -FilePath "python.exe" -ArgumentList "services/govee_service.py" -PassThru
           $process.Id | Out-File $pidFile
@@ -669,7 +464,6 @@
           } catch {
             Write-Output "⚠️ Django app not ready yet: $($_.Exception.Message)"
           }
-<<<<<<< HEAD
           # Check SwitchBot daemon container status
           try {
             $daemonStatus = docker-compose -f ci/docker-compose.production.yml -p temperature-production exec -T temperature-daemon ps aux
@@ -690,32 +484,4 @@
             }
           } catch {
             Write-Output "ℹ️ SwitchBot daemon status file check skipped"
-          }
-=======
-        } catch {
-          Write-Output "ℹ️ Daemon status file check skipped"
-        }
-        Write-Output "✅ Health check completed"
-
-# DEPLOYMENT STRATEGY:
-#
-# 🔄 AUTOMATIC DEPLOYMENTS:
-# - Preprod: Automatically deploys on feature/* and bugfix/* branches
-# - Production: Requires manual approval even on main/master branches
-#
-# 🔧 MANUAL DEPLOYMENTS:
-# - Use "Run workflow" button in GitHub/Gitea Actions
-# - Select "Deploy to production environment" checkbox
-# - Provide deployment reason
-# - Can deploy from any branch (useful for hotfixes)
-#
-# 🛡️ PRODUCTION PROTECTION:
-# - Environment protection rules require manual approval
-# - Deployment logging shows who, when, and why
-# - Production containers isolated from preprod via project names
-# - Comprehensive health checks before completion
-#
-# 🌐 PORTS:
-# - Production: http://localhost:7000
-# - Preprod: http://localhost:7070
->>>>>>> f7a34583
+          }